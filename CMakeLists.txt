--- conflicted
+++ resolved
@@ -41,13 +41,9 @@
 include(FindAVX)
 
 # Include third party libraries provided through vcpkg
-<<<<<<< HEAD
 find_package(benchmark CONFIG REQUIRED)
-=======
 find_package(Eigen3 CONFIG REQUIRED)
->>>>>>> 08b46ed0
 find_package(glm CONFIG REQUIRED)
-find_package(Eigen3 CONFIG REQUIRED)
 find_package(imgui CONFIG REQUIRED)
 find_package(imguizmo CONFIG REQUIRED)
 find_package(HighFive CONFIG REQUIRED)
@@ -60,7 +56,6 @@
 
 # Ensure OpenMP is available
 find_package(OpenMP REQUIRED)
-
 
 # Find glslLangValidator program on system
 find_program(GLSL_VALIDATOR glslangValidator HINTS 
